from typing import List, Tuple, Dict, Any
from io import BytesIO
from fastapi import UploadFile
from pypdf import PdfReader
from urllib.parse import urlparse
import requests
import os
import json
import time

from langchain_core.documents import Document
from langchain_text_splitters import RecursiveCharacterTextSplitter
from langchain_chroma import Chroma
from langchain_core.prompts import PromptTemplate
from langchain_core.runnables import RunnablePassthrough, RunnableParallel
from langchain_core.output_parsers import JsonOutputParser
from langchain_core.pydantic_v1 import BaseModel, Field
from langchain_google_genai import GoogleGenerativeAI
from langchain_google_genai import GoogleGenerativeAIEmbeddings

from services.logger import setup_logger
from services.tool_registry import ToolFile
from api.error_utilities import LoaderError

relative_path = "features/quzzify"

logger = setup_logger(__name__)

def transform_json_dict(input_data: dict) -> dict:
    # Validate and parse the input data to ensure it matches the QuizQuestion schema
    quiz_question = QuizQuestion(**input_data)

    # Transform the choices list into a dictionary
    transformed_choices = {choice.key: choice.value for choice in quiz_question.choices}

    # Create the transformed structure
    transformed_data = {
        "question": quiz_question.question,
        "choices": transformed_choices,
        "answer": quiz_question.answer,
        "explanation": quiz_question.explanation
    }

    return transformed_data

def read_text_file(file_path):
    # Get the directory containing the script file
    script_dir = os.path.dirname(os.path.abspath(__file__))

    # Combine the script directory with the relative file path
    absolute_file_path = os.path.join(script_dir, file_path)
    
    with open(absolute_file_path, 'r') as file:
        return file.read()

class RAGRunnable:
    def __init__(self, func):
        self.func = func
    
    def __or__(self, other):
        def chained_func(*args, **kwargs):
            # Result of previous function is passed as first argument to next function
            return other(self.func(*args, **kwargs))
        return RAGRunnable(chained_func)
    
    def __call__(self, *args, **kwargs):
        return self.func(*args, **kwargs)

class UploadPDFLoader:
    def __init__(self, files: List[UploadFile]):
        self.files = files

    def load(self) -> List[Document]:
        documents = []

        for upload_file in self.files:
            with upload_file.file as pdf_file:
                pdf_reader = PdfReader(pdf_file)

                for i, page in enumerate(pdf_reader.pages):
                    page_content = page.extract_text()
                    metadata = {"source": upload_file.filename, "page_number": i + 1}

                    doc = Document(page_content=page_content, metadata=metadata)
                    documents.append(doc)

        return documents

class BytesFilePDFLoader:
    def __init__(self, files: List[Tuple[BytesIO, str]]):
        self.files = files
    
    def load(self) -> List[Document]:
        documents = []
        
        for file, file_type in self.files:
            logger.debug(file_type)
            if file_type.lower() == "pdf":
                pdf_reader = PdfReader(file) #! PyPDF2.PdfReader is deprecated

                for i, page in enumerate(pdf_reader.pages):
                    page_content = page.extract_text()
                    metadata = {"source": file_type, "page_number": i + 1}

                    doc = Document(page_content=page_content, metadata=metadata)
                    documents.append(doc)
                    
            else:
                raise ValueError(f"Unsupported file type: {file_type}")
            
        return documents

class LocalFileLoader:
    def __init__(self, file_paths: list[str], expected_file_type="pdf"):
        self.file_paths = file_paths
        self.expected_file_type = expected_file_type

    def load(self) -> List[Document]:
        documents = []
        
        # Ensure file paths is a list
        self.file_paths = [self.file_paths] if isinstance(self.file_paths, str) else self.file_paths
    
        for file_path in self.file_paths:
            
            file_type = file_path.split(".")[-1]

            if file_type != self.expected_file_type:
                raise ValueError(f"Expected file type: {self.expected_file_type}, but got: {file_type}")

            with open(file_path, 'rb') as file:
                pdf_reader = PdfReader(file)

                for i, page in enumerate(pdf_reader.pages):
                    page_content = page.extract_text()
                    metadata = {"source": file_path, "page_number": i + 1}

                    doc = Document(page_content=page_content, metadata=metadata)
                    documents.append(doc)

        return documents

class URLLoader:
    def __init__(self, file_loader=None, expected_file_type="pdf", verbose=False):
        self.loader = file_loader or BytesFilePDFLoader
        self.expected_file_type = expected_file_type
        self.verbose = verbose

    def load(self, tool_files: List[ToolFile]) -> List[Document]:
        queued_files = []
        documents = []
        any_success = False

        for tool_file in tool_files:
            try:
                url = tool_file.url
                response = requests.get(url)
                parsed_url = urlparse(url)
                path = parsed_url.path

                if response.status_code == 200:
                    # Read file
                    file_content = BytesIO(response.content)

                    # Check file type
                    file_type = path.split(".")[-1]
                    if file_type != self.expected_file_type:
                        raise LoaderError(f"Expected file type: {self.expected_file_type}, but got: {file_type}")

                    # Append to Queue
                    queued_files.append((file_content, file_type))
                    if self.verbose:
                        logger.info(f"Successfully loaded file from {url}")

                    any_success = True  # Mark that at least one file was successfully loaded
                else:
                    logger.error(f"Request failed to load file from {url} and got status code {response.status_code}")

            except Exception as e:
                logger.error(f"Failed to load file from {url}")
                logger.error(e)
                continue

        # Pass Queue to the file loader if there are any successful loads
        if any_success:
            file_loader = self.loader(queued_files)
            documents = file_loader.load()

            if self.verbose:
                logger.info(f"Loaded {len(documents)} documents")

        if not any_success:
            raise LoaderError("Unable to load any files from URLs")

        return documents

class RAGpipeline:
    def __init__(self, loader=None, splitter=None, vectorstore_class=None, embedding_model=None, verbose=False):
        default_config = {
            "loader": URLLoader(verbose = verbose), # Creates instance on call with verbosity
            "splitter": RecursiveCharacterTextSplitter(chunk_size=1000, chunk_overlap=100),
            "vectorstore_class": Chroma,
            "embedding_model": GoogleGenerativeAIEmbeddings(model='models/embedding-001')
        }
        self.loader = loader or default_config["loader"]
        self.splitter = splitter or default_config["splitter"]
        self.vectorstore_class = vectorstore_class or default_config["vectorstore_class"]
        self.embedding_model = embedding_model or default_config["embedding_model"]
        self.verbose = verbose

    def load_PDFs(self, files) -> List[Document]:
        if self.verbose:
            logger.info(f"Loading {len(files)} files")
            logger.info(f"Loader type used: {type(self.loader)}")
        
        logger.debug(f"Loader is a: {type(self.loader)}")
        
        try:
            total_loaded_files = self.loader.load(files)
        except LoaderError as e:
            logger.error(f"Loader experienced error: {e}")
            raise LoaderError(e)
            
        return total_loaded_files
    
    def split_loaded_documents(self, loaded_documents: List[Document]) -> List[Document]:
        if self.verbose:
            logger.info(f"Splitting {len(loaded_documents)} documents")
            logger.info(f"Splitter type used: {type(self.splitter)}")
            
        total_chunks = []
        chunks = self.splitter.split_documents(loaded_documents)
        total_chunks.extend(chunks)
        
        if self.verbose: logger.info(f"Split {len(loaded_documents)} documents into {len(total_chunks)} chunks")
        
        return total_chunks
    
    def create_vectorstore(self, documents: List[Document]):
        if self.verbose:
            logger.info(f"Creating vectorstore from {len(documents)} documents")
        
        self.vectorstore = self.vectorstore_class.from_documents(documents, self.embedding_model)

        if self.verbose: logger.info(f"Vectorstore created")
        return self.vectorstore
    
    def compile(self):
        # Compile the pipeline
        self.load_PDFs = RAGRunnable(self.load_PDFs)
        self.split_loaded_documents = RAGRunnable(self.split_loaded_documents)
        self.create_vectorstore = RAGRunnable(self.create_vectorstore)
        if self.verbose: logger.info(f"Completed pipeline compilation")
    
    def __call__(self, documents):
        # Returns a vectorstore ready for usage 
        
        if self.verbose: 
            logger.info(f"Executing pipeline")
            logger.info(f"Start of Pipeline received: {len(documents)} documents of type {type(documents[0])}")
        
        pipeline = self.load_PDFs | self.split_loaded_documents | self.create_vectorstore
        return pipeline(documents)

class QuizBuilder:
    def __init__(self, vectorstore, topic, prompt=None, model=None, parser=None, verbose=False):
        default_config = {
            "model": GoogleGenerativeAI(model="gemini-1.0-pro"),
            "parser": JsonOutputParser(pydantic_object=QuizQuestion),
            "prompt": read_text_file("prompt/quizzify-prompt.txt")
        }
        
        self.prompt = prompt or default_config["prompt"]
        self.model = model or default_config["model"]
        self.parser = parser or default_config["parser"]
        
        self.vectorstore = vectorstore
        self.topic = topic
        self.verbose = verbose
        
        if vectorstore is None: raise ValueError("Vectorstore must be provided")
        if topic is None: raise ValueError("Topic must be provided")
    
    def compile(self):
        # Return the chain
        prompt = PromptTemplate(
            template=self.prompt,
            input_variables=["topic"],
            partial_variables={"format_instructions": self.parser.get_format_instructions()}
        )
        
        retriever = self.vectorstore.as_retriever()
        
        runner = RunnableParallel(
            {"context": retriever, "topic": RunnablePassthrough()}
        )
        
        chain = runner | prompt | self.model | self.parser
        
        if self.verbose: logger.info(f"Chain compilation complete")
        
        return chain

    def validate_response(self, response: Dict) -> bool:
        try:
            # Assuming the response is already a dictionary
            if isinstance(response, dict):
                if 'question' in response and 'choices' in response and 'answer' in response and 'explanation' in response:
                    choices = response['choices']
                    if isinstance(choices, dict):
                        for key, value in choices.items():
                            if not isinstance(key, str) or not isinstance(value, str):
                                return False
                        return True
            return False
        except TypeError as e:
            if self.verbose:
                logger.error(f"TypeError during response validation: {e}")
            return False

    def format_choices(self, choices: Dict[str, str]) -> List[Dict[str, str]]:
        return [{"key": k, "value": v} for k, v in choices.items()]
    
    def create_questions(self, num_questions: int = 5) -> List[Dict]:
        if self.verbose: logger.info(f"Creating {num_questions} questions")
        
        if num_questions > 10:
            return {"message": "error", "data": "Number of questions cannot exceed 10"}
        
        chain = self.compile()
        
        generated_questions = []
        attempts = 0
        max_attempts = num_questions * 5  # Allow for more attempts to generate questions

        while len(generated_questions) < num_questions and attempts < max_attempts:
            response = chain.invoke(self.topic)
            if self.verbose:
                logger.info(f"Generated response attempt {attempts + 1}: {response}")
<<<<<<< HEAD

            response = transform_json_dict(response)
=======
            
            response = transform_json_dict(response)

>>>>>>> a5d25e10
            # Directly check if the response format is valid
            if self.validate_response(response):
                response["choices"] = self.format_choices(response["choices"])
                generated_questions.append(response)
                if self.verbose:
                    logger.info(f"Valid question added: {response}")
                    logger.info(f"Total generated questions: {len(generated_questions)}")
            else:
                if self.verbose:
                    logger.warning(f"Invalid response format. Attempt {attempts + 1} of {max_attempts}")
            
            # Move to the next attempt regardless of success to ensure progress
            attempts += 1

        # Log if fewer questions are generated
        if len(generated_questions) < num_questions:
            logger.warning(f"Only generated {len(generated_questions)} out of {num_questions} requested questions")
        
        if self.verbose: logger.info(f"Deleting vectorstore")
        self.vectorstore.delete_collection()
        
        # Return the list of questions
        return generated_questions[:num_questions]

class QuestionChoice(BaseModel):
    key: str = Field(description="A unique identifier for the choice using letters A, B, C, or D.")
    value: str = Field(description="The text content of the choice")
class QuizQuestion(BaseModel):
    question: str = Field(description="The question text")
    choices: List[QuestionChoice] = Field(description="A list of choices for the question, each with a key and a value")
    answer: str = Field(description="The key of the correct answer from the choices list")
    explanation: str = Field(description="An explanation of why the answer is correct")

    model_config = {
        "json_schema_extra": {
            "examples": """ 
                {
                "question": "What is the capital of France?",
                "choices": [
                    {"key": "A", "value": "Berlin"},
                    {"key": "B", "value": "Madrid"},
                    {"key": "C", "value": "Paris"},
                    {"key": "D", "value": "Rome"}
                ],
                "answer": "C",
                "explanation": "Paris is the capital of France."
              }
          """
        }
      }<|MERGE_RESOLUTION|>--- conflicted
+++ resolved
@@ -337,14 +337,8 @@
             response = chain.invoke(self.topic)
             if self.verbose:
                 logger.info(f"Generated response attempt {attempts + 1}: {response}")
-<<<<<<< HEAD
 
             response = transform_json_dict(response)
-=======
-            
-            response = transform_json_dict(response)
-
->>>>>>> a5d25e10
             # Directly check if the response format is valid
             if self.validate_response(response):
                 response["choices"] = self.format_choices(response["choices"])
@@ -394,4 +388,5 @@
               }
           """
         }
-      }+
+      }
